!********************************************************************************
!> \brief Constitutive equations
!********************************************************************************
MODULE constitutive_2d

  USE parameters_2d, ONLY : wp, tolh
  USE parameters_2d, ONLY : n_eqns , n_vars , n_solid
  USE parameters_2d, ONLY : rheology_flag , rheology_model , energy_flag ,      &
       liquid_flag , gas_flag

  IMPLICIT none

  !> flag used for size of implicit non linear-system
  LOGICAL, ALLOCATABLE :: implicit_flag(:)

  !> flag to activate air entrainment
  LOGICAL :: entrainment_flag
  
  !> gravitational acceleration 
  REAL(wp) :: grav

  !> drag coefficients (Voellmy-Salm model)
  REAL(wp) :: mu
  REAL(wp) :: xi

  !> drag coefficients (B&W model)
  REAL(wp) :: friction_factor

  !> drag coefficients (plastic model)
  REAL(wp) :: tau

  !> evironment temperature [K]
  REAL(wp) :: T_env

  !> radiative coefficient
  REAL(wp) :: rad_coeff

  !> friction coefficient
  REAL(wp) :: frict_coeff

  !> reference temperature [K]
  REAL(wp) :: T_ref

  !> reference kinematic viscosity [m2/s]
  REAL(wp) :: nu_ref

  !> viscosity parameter [K-1] (b in Table 1 Costa & Macedonio, 2005)
  REAL(wp) :: visc_par

  !> velocity boundary layer fraction of total thickness
  REAL(wp) :: emme

  !> specific heat [J kg-1 K-1]
  REAL(wp) :: c_p

  !> atmospheric heat trasnfer coefficient [W m-2 K-1] (lambda in C&M, 2005)
  REAL(wp) :: atm_heat_transf_coeff

  !> fractional area of the exposed inner core (f in C&M, 2005)
  REAL(wp) :: exp_area_fract

  !> Stephan-Boltzmann constant [W m-2 K-4]
  REAL(wp), PARAMETER :: SBconst = 5.67D-8

  !> emissivity (eps in Costa & Macedonio, 2005)
  REAL(wp) :: emissivity

  !> thermal boundary layer fraction of total thickness
  REAL(wp) :: enne

  !> temperature of lava-ground interface
  REAL(wp) :: T_ground

  !> thermal conductivity [W m-1 K-1] (k in Costa & Macedonio, 2005)
  REAL(wp) :: thermal_conductivity

  !--- START Lahars rheology model parameters

  !> 1st param for yield strenght empirical relationship (O'Brian et al, 1993)
  REAL(wp) :: alpha2    ! (units: kg m-1 s-2)

  !> 2nd param for yield strenght empirical relationship (O'Brian et al, 1993)
  REAL(wp) :: beta2     ! (units: nondimensional) 

  !> ratio between reference value from input and computed values from eq.
  REAL(wp) :: alpha1_coeff ! (units: nondimensional )

  !> 2nd param for fluid viscosity empirical relationship (O'Brian et al, 1993)
  REAL(wp) :: beta1     ! (units: nondimensional, input parameter)

  !> Empirical resistance parameter (dimensionless, input parameter)
  REAL(wp) :: Kappa

  !> Mannings roughness coefficient ( units: T L^(-1/3) )
  REAL(wp) :: n_td

  !--- END Lahars rheology model parameters

  !> Specific heat of carrier phase (gas or liquid)
  REAL(wp) :: sp_heat_c  ! ( initialized from input)   

  !> Ambient density of air ( units: kg m-3 )
  REAL(wp) :: rho_a_amb

  !> Specific heat of air (units: J K-1 kg-1)
  REAL(wp) :: sp_heat_a

  !> Specific gas constant of air (units: J kg-1 K-1)
  REAL(wp) :: sp_gas_const_a

  !> Kinematic viscosity of air (units: m2 s-1)
  REAL(wp) :: kin_visc_a

  !> Kinematic viscosity of liquid (units: m2 s-1)
  REAL(wp) :: kin_visc_l

  !> Kinematic viscosity of carrier phase (units: m2 s-1)
  REAL(wp) :: kin_visc_c

  !> Temperature of ambient air (units: K)
  REAL(wp) :: T_ambient

  !> Density of sediments ( units: kg m-3 )
  REAL(wp), ALLOCATABLE :: rho_s(:)

  !> Reciprocal of density of sediments ( units: kg m-3 )
  REAL(wp), ALLOCATABLE :: inv_rho_s(:)

  !> Diameter of sediments ( units: m )
  REAL(wp), ALLOCATABLE :: diam_s(:)

  !> Specific heat of solids (units: J K-1 kg-1)
  REAL(wp), ALLOCATABLE :: sp_heat_s(:)

  !> Flag to determine if sedimentation is active
  LOGICAL :: settling_flag

  !> Hindered settling velocity (units: m s-1 )
  REAL(wp) :: settling_vel

  !> erosion model coefficient  (units: m-1 )
  REAL(wp), ALLOCATABLE :: erosion_coeff(:)

  !> temperature of solid substrate (units: K)
  REAL(wp) :: T_s_substrate

  !> ambient pressure (units: Pa)
  REAL(wp) :: pres

  !> reciprocal of ambient pressure (units: Pa)
  REAL(wp) :: inv_pres

  !> liquid density (units: kg m-3)
  REAL(wp) :: rho_l

  !> reciprocal of liquid density (units: kg m-3)
  REAL(wp) :: inv_rho_l

  !> Sepcific heat of liquid (units: J K-1 kg-1)
  REAL(wp) :: sp_heat_l

CONTAINS

  !******************************************************************************
  !> \brief Initialization of relaxation flags
  !
  !> This subroutine set the number and the flags of the non-hyperbolic
  !> terms.
  !> \date 07/09/2012
  !******************************************************************************

  SUBROUTINE init_problem_param

    USE parameters_2d, ONLY : n_nh

    ALLOCATE( implicit_flag(n_eqns) )

    implicit_flag(1:n_eqns) = .FALSE.
    implicit_flag(2) = .TRUE.
    implicit_flag(3) = .TRUE.

    ! Temperature
    implicit_flag(4) = .FALSE.

    ! Solid volume fraction
    implicit_flag(5:4+n_solid) = .FALSE.

    n_nh = COUNT( implicit_flag )

    RETURN
    
  END SUBROUTINE init_problem_param

  !******************************************************************************
  !> \brief Physical variables
  !
  !> This subroutine evaluates from the conservative local variables qj
  !> the local physical variables  (\f$h,u,v,\alpha_s,\rho_m,T,\alpha_l \f$).
  !> \param[in]    r_qj     real conservative variables 
  !> \param[out]   r_h      real-value flow thickness 
  !> \param[out]   r_u      real-value flow x-velocity 
  !> \param[out]   r_v      real-value flow y-velocity
  !> \param[out]   r_alphas real-value solid volume fractions
  !> \param[out]   r_rho_m  real-value flow density
  !> \param[out]   r_T      real-value flow temperature 
  !> \param[out]   r_alphal real-value liquid volume fraction
  !
  !> @author 
  !> Mattia de' Michieli Vitturi
  !
  !> \date 2019/12/13
  !******************************************************************************

  SUBROUTINE r_phys_var(r_qj,r_h,r_u,r_v,r_alphas,r_rho_m,r_T,r_alphal)

    USE parameters_2d, ONLY : eps_sing
    IMPLICIT none

    REAL(wp), INTENT(IN) :: r_qj(n_vars)       !< real-value conservative var
    REAL(wp), INTENT(OUT) :: r_h               !< real-value flow thickness
    REAL(wp), INTENT(OUT) :: r_u               !< real-value x-velocity
    REAL(wp), INTENT(OUT) :: r_v               !< real-value y-velocity
    REAL(wp), INTENT(OUT) :: r_alphas(n_solid) !< real-value solid volume fracts
    REAL(wp), INTENT(OUT) :: r_rho_m           !< real-value mixture density
    REAL(wp), INTENT(OUT) :: r_T               !< real-value temperature
    REAL(wp), INTENT(OUT) :: r_alphal          !< real-value liquid volume fract

    REAL(wp) :: r_inv_rhom
    REAL(wp) :: r_xs(n_solid)     !< real-value solid mass fraction
    REAL(wp) :: r_xs_tot

    REAL(wp) :: r_Ri            !< real-value Richardson number
    REAL(wp) :: r_xl            !< real-value liquid mass fraction
    REAL(wp) :: r_xc            !< real-value carrier phase mass fraction
    REAL(wp) :: r_alphac        !< real-value carrier phase volume fraction
    REAL(wp) :: r_rho_c         !< real-value carrier phase density [kg/m3]
    REAL(wp) :: r_red_grav      !< real-value reduced gravity
    REAL(wp) :: r_sp_heat_mix   !< Specific heat of mixture

    REAL(wp) :: r_inv_rho_c

    ! compute solid mass fractions
    IF ( r_qj(1) .GT. eps_sing ) THEN

       r_xs(1:n_solid) = r_qj(5:4+n_solid) / r_qj(1)

    ELSE

       r_xs(1:n_solid) = 0.0_wp

    END IF

    r_xs_tot = SUM(r_xs)

    IF ( gas_flag .AND. liquid_flag ) THEN

       ! compute liquid mass fraction
       IF ( r_qj(1) .GT. eps_sing ) THEN

          r_xl = r_qj(n_vars) / r_qj(1)

       ELSE

          r_xl = 0.0_wp

       END IF

       ! compute carrier phase (gas) mass fraction
       r_xc =  1.0_wp - r_xs_tot - r_xl

       ! specific heat of the mixutre: mass average of sp. heat pf phases
       r_sp_heat_mix = SUM( r_xs(1:n_solid) * sp_heat_s(1:n_solid) )            &
            + r_xl * sp_heat_l + r_xc * sp_heat_c

    ELSE

       ! compute carrier phase (gas or liquid) mass fraction
       r_xc = 1.0_wp - r_xs_tot

       ! specific heaf of the mixutre: mass average of sp. heat pf phases
       r_sp_heat_mix = SUM( r_xs(1:n_solid) * sp_heat_s(1:n_solid) )            &
            + r_xc * sp_heat_c

    END IF

    ! compute temperature from energy
    IF ( r_qj(1) .GT. eps_sing ) THEN

       IF ( energy_flag ) THEN

          r_T = ( r_qj(4) - ( r_qj(2)**2 + r_qj(3)**2 ) / ( 2.0_wp*r_qj(1) ) ) /&
               ( r_qj(1) * r_sp_heat_mix ) 

       ELSE

          r_T = r_qj(4) / ( r_qj(1) * r_sp_heat_mix ) 

       END IF

       IF ( r_T .LE. 0.0_wp ) r_T = T_ambient

    ELSE

       r_T = T_ambient

    END IF

    IF ( gas_flag ) THEN

       ! carrier phase is gas
       r_rho_c =  pres / ( sp_gas_const_a * r_T )
       r_inv_rho_c = sp_gas_const_a * r_T * inv_pres
       sp_heat_c = sp_heat_a

    ELSE

       ! carrier phase is liquid
       r_rho_c = rho_l
       r_inv_rho_c = inv_rho_l
       sp_heat_c = sp_heat_l

    END IF


    IF ( gas_flag .AND. liquid_flag ) THEN

       r_inv_rhom = ( SUM(r_xs(1:n_solid) * inv_rho_s(1:n_solid)) + r_xl * inv_rho_l    &
            + r_xc * r_inv_rho_c )

       r_rho_m = 1.0_wp / r_inv_rhom

       r_alphal = r_xl * r_rho_m * inv_rho_l

    ELSE

       r_inv_rhom = ( SUM(r_xs(1:n_solid) * inv_rho_s(1:n_solid)) + r_xc * r_inv_rho_c )

       r_rho_m = 1.0_wp / r_inv_rhom

    END IF

    ! convert from mass fraction to volume fraction
    r_alphas(1:n_solid) = r_xs(1:n_solid) * r_rho_m * inv_rho_s(1:n_solid)

    ! convert from mass fraction to volume fraction
    r_alphac = r_xc * r_rho_m * r_inv_rho_c

    r_h = r_qj(1) * r_inv_rhom

    ! reduced gravity
    r_red_grav = ( r_rho_m - rho_a_amb ) * r_inv_rhom * grav

    ! velocity components
<<<<<<< HEAD
    ! eps_sing = 1.D-6
=======
>>>>>>> c3249ec7
    IF ( r_qj(1) .GT. eps_sing ) THEN

       r_u = r_qj(2) / r_qj(1)
       r_v = r_qj(3) / r_qj(1)

    ELSE

       r_u = SQRT(2.0_wp) * r_qj(1) * r_qj(2) / SQRT( r_qj(1)**4 + eps_sing**4 )
       r_v = SQRT(2.0_wp) * r_qj(1) * r_qj(3) / SQRT( r_qj(1)**4 + eps_sing**4 )

    END IF

    ! Richardson number
    IF ( ( r_u**2 + r_v**2 ) .GT. 0.0_wp ) THEN

       r_Ri = r_red_grav * r_h / ( r_u**2 + r_v**2 )

    ELSE

       r_Ri = 0.0_wp

    END IF

    RETURN

  END SUBROUTINE r_phys_var

  !******************************************************************************
  !> \brief Physical variables
  !
  !> This subroutine evaluates from the conservative local variables qj
  !> the local physical variables  (\f$h,u,v,T,\rho_m,red grav,\alpha_s \f$).
  !> \param[in]    c_qj      complex conservative variables 
  !> \param[out]   h         complex-value flow thickness 
  !> \param[out]   u         complex-value flow x-velocity 
  !> \param[out]   v         complex-value flow y-velocity
  !> \param[out]   T         complex-value flow temperature 
  !> \param[out]   rho_m     complex-value flow density
  !> \param[out]   red_grav  complex-value flow density
  !> \param[out]   alphas    complex-value solid volume fractions
  !
  !> @author 
  !> Mattia de' Michieli Vitturi
  !
  !> \date 2019/12/13
  !******************************************************************************

  SUBROUTINE c_phys_var(c_qj,h,u,v,T,rho_m,red_grav,alphas)

    USE COMPLEXIFY
    USE parameters_2d, ONLY : eps_sing
    IMPLICIT none

    COMPLEX(wp), INTENT(IN) :: c_qj(n_vars)
    COMPLEX(wp), INTENT(OUT) :: h               !< height [m]
    COMPLEX(wp), INTENT(OUT) :: u               !< velocity (x direction) [m s-1]
    COMPLEX(wp), INTENT(OUT) :: v               !< velocity (y direction) [m s-1]
    COMPLEX(wp), INTENT(OUT) :: T               !< temperature [K]
    COMPLEX(wp), INTENT(OUT) :: rho_m           !< mixture density [kg m-3]
    COMPLEX(wp), INTENT(OUT) :: red_grav        !< reduced gravity
    COMPLEX(wp), INTENT(OUT) :: alphas(n_solid) !< sediment volume fractions

    COMPLEX(wp) :: inv_rhom
    COMPLEX(wp) :: xs(n_solid)             !< sediment mass fractions
    COMPLEX(wp) :: xs_tot                  !< sum of solid mass fraction
    COMPLEX(wp) :: Ri                      !< Richardson number
    COMPLEX(wp) :: xl                      !< liquid mass fraction
    COMPLEX(wp) :: xc                      !< carrier phase mass fraction
    COMPLEX(wp) :: alphal                  !< liquid volume fraction
    COMPLEX(wp) :: alphac                  !< carrier phase volume fraction
    COMPLEX(wp) :: sp_heat_mix             !< Specific heat of mixture
    COMPLEX(wp) :: rho_c     !< Density of carrier phase in the mixture 

    COMPLEX(wp) :: inv_rho_c
    COMPLEX(wp) :: inv_cqj1

    ! compute solid mass fractions
    IF ( REAL(c_qj(1)) .GT. eps_sing ) THEN

       inv_cqj1 = 1.0_wp / c_qj(1)

       xs(1:n_solid) = c_qj(5:4+n_solid) * inv_cqj1

    ELSE

       inv_cqj1 = CMPLX(0.0_wp,0.0_wp,wp)
       xs(1:n_solid) = CMPLX(0.0_wp,0.0_wp,wp)

    END IF

    xs_tot = SUM(xs)

    IF ( gas_flag .AND. liquid_flag ) THEN

       ! compute liquid mass fraction
       xl = c_qj(n_vars) * inv_cqj1

       ! compute carrier phase (gas) mass fraction
       xc =  CMPLX(1.0_wp,0.0_wp,wp) - xs_tot - xl

       ! specific heaf of the mixutre: mass average of sp. heat pf phases
       sp_heat_mix = SUM( xs(1:n_solid) * sp_heat_s(1:n_solid) )                &
            + xl * sp_heat_l + xc * sp_heat_c

    ELSE

       ! compute carrier phase (gas or liquid) mass fraction
       xc = CMPLX(1.0_wp,0.0_wp,wp) - xs_tot

       ! specific heaf of the mixutre: mass average of sp. heat pf phases
       sp_heat_mix = SUM( xs(1:n_solid) * sp_heat_s(1:n_solid) ) + xc * sp_heat_c

    END IF

    ! compute temperature from energy
    IF ( REAL(c_qj(1)) .GT. eps_sing ) THEN

       IF ( energy_flag ) THEN

          T = ( c_qj(4) - ( c_qj(2)**2 + c_qj(3)**2 ) / ( 2.0_wp*c_qj(1) ) ) /  &
               ( c_qj(1) * sp_heat_mix ) 

       ELSE

          T = c_qj(4) / ( c_qj(1) * sp_heat_mix ) 

       END IF

       IF ( REAL(T) .LE. 0.0_wp ) T = CMPLX(T_ambient,0.0_wp,wp)

    ELSE

       T = CMPLX(T_ambient,0.0_wp,wp)

    END IF

    IF ( gas_flag ) THEN

       ! carrier phase is gas
       rho_c =  pres / ( sp_gas_const_a * T )
       inv_rho_c = sp_gas_const_a * T * inv_pres
       sp_heat_c = sp_heat_a

    ELSE

       ! carrier phase is liquid
       rho_c = rho_l
       inv_rho_c = inv_rho_l
       sp_heat_c = sp_heat_l

    END IF

    IF ( gas_flag .AND. liquid_flag ) THEN

       inv_rhom = ( SUM(xs(1:n_solid) * inv_rho_s(1:n_solid)) + xl * inv_rho_l          &
            + xc * inv_rho_c )

       rho_m = 1.0_wp / inv_rhom

       alphal = xl * rho_m * inv_rho_l

    ELSE

       inv_rhom = ( SUM(xs(1:n_solid) * inv_rho_s(1:n_solid)) + xc * inv_rho_c )

       rho_m = 1.0_wp / inv_rhom

    END IF

    ! convert from mass fraction to volume fraction
    alphas(1:n_solid) = xs(1:n_solid) * rho_m * inv_rho_s(1:n_solid)

    ! convert from mass fraction to volume fraction
    alphac = xc * rho_m * inv_rho_c

    h = c_qj(1) * inv_rhom

    ! reduced gravity
    red_grav = ( rho_m - rho_a_amb ) * inv_rhom * grav

    ! velocity components
    IF ( REAL( c_qj(1) ) .GT. eps_sing ) THEN

       u = c_qj(2) * inv_cqj1
       v = c_qj(3) * inv_cqj1

    ELSE

       u = SQRT(2.0_wp) * c_qj(1) * c_qj(2) / SQRT( c_qj(1)**4 + eps_sing**4 )
       v = SQRT(2.0_wp) * c_qj(1) * c_qj(3) / SQRT( c_qj(1)**4 + eps_sing**4 )

    END IF

    ! Richardson number
    IF ( REAL( u**2 + v**2 ) .GT. 0.0_wp ) THEN

       Ri = red_grav * h / ( u**2 + v**2 )

    ELSE

       Ri = CMPLX(0.0_wp,0.0_wp,wp)

    END IF

    RETURN

  END SUBROUTINE c_phys_var


  !******************************************************************************
  !> \brief Physical variables
  !
  !> This subroutine evaluates from the physical real-value local variables qpj, 
  !> all the (real-valued ) variables that define the physical state and that are
  !> needed to compute the explicit equations terms.
  !> \param[in]    qpj          real-valued physical variables 
  !> \param[out]   r_Ri         real-valued Richardson number 
  !> \param[out]   r_rho_m      real-valued mixture density 
  !> \param[out]   r_rho_c      real-valued carrier phase density 
  !> \param[out]   r_red_grav   real-valued reduced gravity
  !
  !> @author 
  !> Mattia de' Michieli Vitturi
  !
  !> \date 10/10/2019
  !******************************************************************************

  SUBROUTINE mixt_var(qpj,r_Ri,r_rho_m,r_rho_c,r_red_grav)

    IMPLICIT none

    REAL(wp), INTENT(IN) :: qpj(n_vars+2) !< real-value physical variables
    REAL(wp), INTENT(OUT) :: r_Ri         !< real-value Richardson number
    REAL(wp), INTENT(OUT) :: r_rho_m      !< real-value mixture density [kg/m3]
    REAL(wp), INTENT(OUT) :: r_rho_c !< real-value carrier phase density [kg/m3]
    REAL(wp), INTENT(OUT) :: r_red_grav   !< real-value reduced gravity
    REAL(wp) :: r_u                       !< real-value x-velocity
    REAL(wp) :: r_v                       !< real-value y-velocity
    REAL(wp) :: r_h                       !< real-value flow thickness
    REAL(wp) :: r_alphas(n_solid)         !< real-value solid volume fractions
    REAL(wp) :: r_T                       !< real-value temperature [K]
    REAL(wp) :: r_alphal                  !< real-value liquid volume fraction

    r_h = qpj(1)

    IF ( qpj(1) .LE. 0.0_wp ) THEN

       r_u = 0.0_wp
       r_v = 0.0_wp
       r_T = T_ambient
       r_alphas(1:n_solid) = 0.0_wp
       r_red_grav = 0.0_wp
       r_Ri = 0.0_wp
       r_rho_m = rho_a_amb
       IF ( gas_flag .AND. liquid_flag ) r_alphal = 0.0_wp

       RETURN

    END IF

    r_u = qpj(n_vars+1)
    r_v = qpj(n_vars+2)
    r_T = qpj(4)
    r_alphas(1:n_solid) = qpj(5:4+n_solid) 

    IF ( gas_flag ) THEN

       ! continuous phase is air
       r_rho_c =  pres / ( sp_gas_const_a * r_T )

    ELSE

       ! continuous phase is liquid
       r_rho_c = rho_l

    END IF

    IF ( gas_flag .AND. liquid_flag ) THEN

       r_alphal = qpj(n_vars)

       ! density of mixture of carrier (gas), liquid and solids
       r_rho_m = ( 1.0_wp - SUM(r_alphas) - r_alphal ) * r_rho_c                &
            + SUM( r_alphas * rho_s ) + r_alphal * rho_l

    ELSE

       ! density of mixture of carrier phase and solids
       r_rho_m = ( 1.0_wp - SUM(r_alphas) ) * r_rho_c + SUM( r_alphas * rho_s ) 

    END IF

    ! reduced gravity
    r_red_grav = ( r_rho_m - rho_a_amb ) / r_rho_m * grav

    

    ! Richardson number
    IF ( ( r_u**2 + r_v**2 ) .GT. 0.0_wp ) THEN

       r_Ri = MIN(1.D15,r_red_grav * r_h / ( r_u**2 + r_v**2 ))

    ELSE

       r_Ri = 1.D10

    END IF

    RETURN

  END SUBROUTINE mixt_var

  !******************************************************************************
  !> \brief Conservative to physical variables
  !
  !> This subroutine evaluates from the conservative variables qc the 
  !> array of physical variables qp:\n
  !> - qp(1) = \f$ h \f$
  !> - qp(2) = \f$ hu \f$
  !> - qp(3) = \f$ hv \f$
  !> - qp(4) = \f$ T \f$
  !> - qp(5:4+n_solid) = \f$ alphas(1:n_solid) \f$
  !> - qp(n_vars) = \f$ alphal \f$
  !> - qp(n_vars+1) = \f$ u \f$
  !> - qp(n_vars+2) = \f$ v \f$
  !> .
  !> The physical variables are those used for the linear reconstruction at the
  !> cell interfaces. Limiters are applied to the reconstructed slopes.
  !> \param[in]     qc     local conservative variables 
  !> \param[out]    qp     local physical variables  
  !
  !> \date 2019/11/11
  !
  !> @author 
  !> Mattia de' Michieli Vitturi
  !
  !******************************************************************************

  SUBROUTINE qc_to_qp(qc,qp)

    IMPLICIT none

    REAL(wp), INTENT(IN) :: qc(n_vars)
    REAL(wp), INTENT(OUT) :: qp(n_vars+2)

    REAL(wp) :: r_h               !< real-value flow thickness
    REAL(wp) :: r_u               !< real-value x-velocity
    REAL(wp) :: r_v               !< real-value y-velocity
    REAL(wp) :: r_alphas(n_solid) !< real-value solid volume fractions
    REAL(wp) :: r_rho_m           !< real-value mixture density [kg/m3]
    REAL(wp) :: r_T               !< real-value temperature [K]
    REAL(wp) :: r_alphal          !< real-value liquid volume fraction

    
    CALL r_phys_var(qc,r_h,r_u,r_v,r_alphas,r_rho_m,r_T,r_alphal)
    
    qp(1) = r_h
    
    qp(2) = r_h*r_u
    qp(3) = r_h*r_v
    
    qp(4) = r_T
    qp(5:4+n_solid) = r_alphas(1:n_solid)
    
    IF ( gas_flag .AND. liquid_flag ) qp(n_vars) = r_alphal
    
    qp(n_vars+1) = r_u
    qp(n_vars+2) = r_v
    
    RETURN

  END SUBROUTINE qc_to_qp

  !******************************************************************************
  !> \brief Physical to conservative variables
  !
  !> This subroutine evaluates the conservative real_value variables qc from the 
  !> array of real_valued physical variables qp:\n
  !> - qp(1) = \f$ h \f$
  !> - qp(2) = \f$ h*u \f$
  !> - qp(3) = \f$ h*v \f$
  !> - qp(4) = \f$ T \f$
  !> - qp(5:4+n_s) = \f$ alphas(1:n_s) \f$
  !> - qp(n_vars) = \f$ alphal \f$
  !> - qp(n_vars+1) = \f$ u \f$
  !> - qp(n_vars+2) = \f$ v \f$
  !> .
  !> \param[in]    qp      physical variables  
  !> \param[in]    B       local topography
  !> \param[out]   qc      conservative variables
  !
  !> \date 2019/11/18
  !
  !> @author 
  !> Mattia de' Michieli Vitturi
  !
  !******************************************************************************

  SUBROUTINE qp_to_qc(qp,qc)

    IMPLICIT none

    REAL(wp), INTENT(IN) :: qp(n_vars+2)
    REAL(wp), INTENT(OUT) :: qc(n_vars)

    REAL(wp) :: r_sp_heat_mix
    REAL(wp) :: sum_sl

    REAL(wp) :: r_u               !< real-value x-velocity
    REAL(wp) :: r_v               !< real-value y-velocity
    REAL(wp) :: r_h               !< real-value flow thickness
    REAL(wp) :: r_hu              !< real-value volumetric x-flow
    REAL(wp) :: r_hv              !< real-value volumetric y-flow
    REAL(wp) :: r_alphas(n_solid) !< real-value solid volume fractions
    REAL(wp) :: r_xl              !< real-value liquid mass fraction
    REAL(wp) :: r_xc              !< real-value carrier phase mass fraction
    REAL(wp) :: r_T               !< real-value temperature [K]
    REAL(wp) :: r_alphal          !< real-value liquid volume fraction
    REAL(wp) :: r_alphac          !< real-value carrier phase volume fraction
    REAL(wp) :: r_rho_m           !< real-value mixture density [kg/m3]
    REAL(wp) :: r_rho_c           !< real-value carrier phase density [kg/m3]
    REAL(wp) :: r_xs(n_solid)     !< real-value solid mass fraction

!    WRITE(*,*) 'qui-1'

    r_h = qp(1)

    IF ( r_h .GT. 0.0_wp ) THEN

       r_hu = qp(2)
       r_hv = qp(3)

       r_u = qp(n_vars+1)
       r_v = qp(n_vars+2)

    ELSE

       r_hu = 0.0_wp
       r_hv = 0.0_wp

       r_u = 0.0_wp
       r_v = 0.0_wp

       qc(1:n_vars) = 0.0_wp
       RETURN

    END IF

!    WRITE(*,*) 'qui0'

    r_T  = qp(4)

!    WRITE(*,*) 'qui0,5'

    r_alphas(1:n_solid) = qp(5:4+n_solid)

!    WRITE(*,*) 'qui1'
    
    IF ( gas_flag ) THEN

       ! carrier phase is gas
       r_rho_c = pres / ( sp_gas_const_a * r_T )
       sp_heat_c = sp_heat_a

    ELSE

       ! carrier phase is liquid
       r_rho_c = rho_l
       sp_heat_c = sp_heat_l

    END IF

!    WRITE(*,*) 'qui2'

    IF ( gas_flag .AND. liquid_flag ) THEN

       ! mixture of gas, liquid and solid
       r_alphal = qp(n_vars)

       ! check and correction on dispersed phases volume fractions
       IF ( ( SUM(r_alphas) + r_alphal ) .GT. 1.0_wp ) THEN

          sum_sl = SUM(r_alphas) + r_alphal
          r_alphas(1:n_solid) = r_alphas(1:n_solid) / sum_sl
          r_alphal = r_alphal / sum_sl

       ELSEIF ( ( SUM(r_alphas) + r_alphal ) .LT. 0.0_wp ) THEN

          r_alphas(1:n_solid) = 0.0_wp
          r_alphal = 0.0_wp

       END IF

       ! carrier phase volume fraction
       r_alphac = 1.0_wp - SUM(r_alphas) - r_alphal

       ! volume averaged mixture density: carrier (gas) + solids + liquid
       r_rho_m = r_alphac * r_rho_c + SUM( r_alphas * rho_s ) + r_alphal * rho_l

       ! liquid mass fraction
       r_xl = r_alphal * rho_l / r_rho_m

       ! solid mass fractions
       r_xs(1:n_solid) = r_alphas(1:n_solid) * rho_s(1:n_solid) / r_rho_m

       ! carrier (gas) mass fraction
       r_xc = r_alphac * r_rho_c / r_rho_m

       ! mass averaged mixture specific heat
       r_sp_heat_mix =  SUM( r_xs*sp_heat_s ) + r_xl*sp_heat_l + r_xc*sp_heat_c

    ELSE

       ! mixture of carrier phase ( gas or liquid ) and solid

       ! check and corrections on dispersed phases
       IF ( SUM(r_alphas) .GT. 1.0_wp ) THEN

          r_alphas(1:n_solid) = r_alphas(1:n_solid) / SUM(r_alphas)

       ELSEIF ( SUM(r_alphas).LT. 0.0_wp ) THEN

          r_alphas(1:n_solid) = 0.0_wp

       END IF

       ! carrier (gas or liquid) volume fraction
       r_alphac = 1.0_wp - SUM(r_alphas) 

       ! volume averaged mixture density: carrier (gas or liquid) + solids
       r_rho_m = r_alphac * r_rho_c + SUM( r_alphas * rho_s ) 

       ! solid mass fractions
       r_xs(1:n_solid) = r_alphas(1:n_solid) * rho_s(1:n_solid) / r_rho_m

       ! carrier (gas or liquid) mass fraction
       r_xc = r_alphac * r_rho_c / r_rho_m

       ! mass averaged mixture specific heat
       r_sp_heat_mix =  SUM( r_xs * sp_heat_s ) + r_xc * sp_heat_c

    END IF

!    WRITE(*,*) 'qui3',r_h,r_hu,r_hv

    qc(1) = r_rho_m * r_h 
    qc(2) = r_rho_m * r_hu
    qc(3) = r_rho_m * r_hv

    IF ( energy_flag ) THEN

       IF ( r_h .GT. 0.0_wp ) THEN

          ! total energy (internal and kinetic)
          !qc(4) = r_h * r_rho_m * ( r_sp_heat_mix * r_T                         &
          !     + 0.5_wp * ( r_hu**2 + r_hv**2 ) / r_h**2 )

          qc(4) = r_h * r_rho_m * ( r_sp_heat_mix * r_T ) +                     &
                r_rho_m * 0.5_wp * ( r_hu**2 + r_hv**2 ) / r_h

       ELSE

          qc(4) = 0.0_wp

       END IF

    ELSE

       ! internal energy
       qc(4) = r_h * r_rho_m * r_sp_heat_mix * r_T 

    END IF

!    WRITE(*,*) 'qui4'

    qc(5:4+n_solid) = r_h * r_alphas(1:n_solid) * rho_s(1:n_solid)

    IF ( gas_flag .AND. liquid_flag ) qc(n_vars) = r_h * r_alphal * rho_l

    RETURN

  END SUBROUTINE qp_to_qc

  !******************************************************************************
  !> \brief Additional Physical variables
  !
  !> This subroutine evaluates from the physical local variables qpj, the two
  !> additional local variables qp2j = (h+B,u,v). 
  !> \param[in]    qpj    real-valued physical variables 
  !> \param[in]    Bj     real-valued local topography 
  !> \param[out]   qp2j   real-valued physical variables 
  !> @author 
  !> Mattia de' Michieli Vitturi
  !> \date 10/10/2019
  !******************************************************************************

  SUBROUTINE qp_to_qp2(qpj,Bj,qp2j)

    IMPLICIT none

    REAL(wp), INTENT(IN) :: qpj(n_vars)
    REAL(wp), INTENT(IN) :: Bj
    REAL(wp), INTENT(OUT) :: qp2j(3)

    qp2j(1) = qpj(1) + Bj

    IF ( qpj(1) .LE. 0.0_wp ) THEN

       qp2j(2) = 0.0_wp
       qp2j(3) = 0.0_wp

    ELSE

       qp2j(2) = qpj(2)/qpj(1)
       qp2j(3) = qpj(3)/qpj(1)

    END IF

    RETURN

  END SUBROUTINE qp_to_qp2

  !******************************************************************************
  !> \brief Local Characteristic speeds x direction
  !
  !> This subroutine computes from the physical variable evaluates the largest 
  !> positive and negative characteristic speed in the x-direction. 
  !> \param[in]     qpj           array of local physical variables
  !> \param[out]    vel_min       minimum x-velocity
  !> \param[out]    vel_max       maximum x-velocity
  !> @author 
  !> Mattia de' Michieli Vitturi
  !> \date 05/12/2017
  !******************************************************************************

  SUBROUTINE eval_local_speeds_x(qpj,vel_min,vel_max)

    IMPLICIT none

    REAL(wp), INTENT(IN) :: qpj(n_vars+2)

    REAL(wp), INTENT(OUT) :: vel_min(n_vars) , vel_max(n_vars)

    REAL(wp) :: r_h          !< real-value flow thickness [m]
    REAL(wp) :: r_u          !< real-value x-velocity [m s-1]
    REAL(wp) :: r_v          !< real-value y-velocity [m s-1]
    REAL(wp) :: r_Ri         !< real-value Richardson number
    REAL(wp) :: r_rho_m      !< real-value mixture density [kg m-3]
    REAL(wp) :: r_rho_c      !< real-value carrier phase density [kg m-3]
    REAL(wp) :: r_red_grav   !< real-value reduced gravity [m s-2]

    CALL mixt_var(qpj,r_Ri,r_rho_m,r_rho_c,r_red_grav)

    r_h = qpj(1)
    r_u = qpj(n_vars+1)
    r_v = qpj(n_vars+2)

    IF ( r_red_grav * r_h .LT. 0.0_wp ) THEN

       vel_min(1:n_eqns) = r_u
       vel_max(1:n_eqns) = r_u

    ELSE

       vel_min(1:n_eqns) = r_u - SQRT( r_red_grav * r_h )
       vel_max(1:n_eqns) = r_u + SQRT( r_red_grav * r_h )

    END IF

    RETURN

  END SUBROUTINE eval_local_speeds_x

  !******************************************************************************
  !> \brief Local Characteristic speeds y direction
  !
  !> This subroutine computes from the physical variable evaluates the largest 
  !> positive and negative characteristic speed in the y-direction. 
  !> \param[in]     qpj           array of local physical variables
  !> \param[out]    vel_min       minimum y-velocity
  !> \param[out]    vel_max       maximum y-velocity
  !> @author 
  !> Mattia de' Michieli Vitturi
  !> \date 05/12/2017
  !******************************************************************************

  SUBROUTINE eval_local_speeds_y(qpj,vel_min,vel_max)

    IMPLICIT none

    REAL(wp), INTENT(IN)  :: qpj(n_vars+2)
    REAL(wp), INTENT(OUT) :: vel_min(n_vars) , vel_max(n_vars)

    REAL(wp) :: r_h          !< real-value flow thickness
    REAL(wp) :: r_u          !< real-value x-velocity
    REAL(wp) :: r_v          !< real-value y-velocity
    REAL(wp) :: r_Ri         !< real-value Richardson number
    REAL(wp) :: r_rho_m      !< real-value mixture density [kg/m3]
    REAL(wp) :: r_rho_c      !< real-value carrier phase density [kg/m3]
    REAL(wp) :: r_red_grav   !< real-value reduced gravity

    CALL mixt_var(qpj,r_Ri,r_rho_m,r_rho_c,r_red_grav)

    r_h = qpj(1)
    r_u = qpj(n_vars+1)
    r_v = qpj(n_vars+2)

    IF ( r_red_grav * r_h .LT. 0.0_wp ) THEN

       vel_min(1:n_eqns) = r_v
       vel_max(1:n_eqns) = r_v

    ELSE

       vel_min(1:n_eqns) = r_v - SQRT( r_red_grav * r_h )
       vel_max(1:n_eqns) = r_v + SQRT( r_red_grav * r_h )

    END IF

    RETURN

  END SUBROUTINE eval_local_speeds_y

  !******************************************************************************
  !> \brief Hyperbolic Fluxes
  !
  !> This subroutine evaluates the numerical fluxes given the conservative
  !> variables qcj and physical variables qpj.
  !> \date 01/06/2012
  !> \param[in]     qcj      real local conservative variables 
  !> \param[in]     qpj      real local physical variables 
  !> \param[in]     dir      direction of the flux (1=x,2=y)
  !> \param[out]    flux     real  fluxes    
  !
  !> @author 
  !> Mattia de' Michieli Vitturi
  !
  !******************************************************************************

  SUBROUTINE eval_fluxes(qcj,qpj,dir,flux)

    IMPLICIT none

    REAL(wp), INTENT(IN) :: qcj(n_vars)
    REAL(wp), INTENT(IN) :: qpj(n_vars+2)
    INTEGER, INTENT(IN) :: dir

    REAL(wp), INTENT(OUT) :: flux(n_eqns)

    REAL(wp) :: r_h          !< real-value flow thickness [m]
    REAL(wp) :: r_u          !< real-value x-velocity [m s-1]
    REAL(wp) :: r_v          !< real-value y-velocity [m s-1]
    REAL(wp) :: r_Ri         !< real-value Richardson number
    REAL(wp) :: r_rho_m      !< real-value mixture density [kg m-3]
    REAL(wp) :: r_rho_c      !< real-value carrier phase density [kg m-3]
    REAL(wp) :: r_red_grav   !< real-value reduced gravity [m s-2]

    pos_thick:IF ( qcj(1) .GT. 0.0_wp ) THEN

       r_h = qpj(1)
       r_u = qpj(n_vars+1)
       r_v = qpj(n_vars+2)

       CALL mixt_var(qpj,r_Ri,r_rho_m,r_rho_c,r_red_grav)

       IF ( dir .EQ. 1 ) THEN

          ! Mass flux in x-direction: u * ( rhom * h )
          flux(1) = r_u * qcj(1)

          ! x-momentum flux in x-direction + hydrostatic pressure term
          flux(2) = r_u * qcj(2) + 0.5_wp * r_rho_m * r_red_grav * r_h**2

          ! y-momentum flux in x-direction: u * ( rho * h * v )
          flux(3) = r_u * qcj(3)

          IF ( energy_flag ) THEN

             ! ENERGY flux in x-direction
             flux(4) = r_u * ( qcj(4) + 0.5_wp * r_rho_m * r_red_grav * r_h**2 )

          ELSE

             ! Temperature flux in x-direction: u * ( h * T )
             flux(4) = r_u * qcj(4)

          END IF

          ! Mass flux of solid in x-direction: u * ( h * alphas * rhos )
          flux(5:4+n_solid) = r_u * qcj(5:4+n_solid)

          ! Solid flux can't be larger than total flux
          IF ( ( flux(1) .GT. 0.0_wp ) .AND. ( SUM(flux(5:4+n_solid)) / flux(1) &
               .GT. 1.0_wp ) ) THEN

             flux(5:4+n_solid) = &
                  flux(5:4+n_solid) / SUM(flux(5:4+n_solid)) * flux(1)

          END IF

          ! Mass flux of liquid in x-direction: u * ( h * alphal * rhol )
          IF ( gas_flag .AND. liquid_flag ) flux(n_vars) = r_u * qcj(n_vars)

       ELSEIF ( dir .EQ. 2 ) THEN

          ! flux G (derivated wrt y in the equations)
          flux(1) = r_v * qcj(1)

          flux(2) = r_v * qcj(2)

          flux(3) = r_v * qcj(3) + 0.5_wp * r_rho_m * r_red_grav * r_h**2

          IF ( energy_flag ) THEN

             ! ENERGY flux in x-direction
             flux(4) = r_v * ( qcj(4) + 0.5_wp * r_rho_m * r_red_grav * r_h**2 )

          ELSE

             ! Temperature flux in y-direction
             flux(4) = r_v * qcj(4)

          END IF

          ! Mass flux of solid in y-direction: v * ( h * alphas * rhos )
          flux(5:4+n_solid) = r_v * qcj(5:4+n_solid)

          ! Solid flux can't be larger than total flux
          IF ( ( flux(1) .GT. 0.0_wp ) .AND. ( SUM(flux(5:4+n_solid)) / flux(1) &
               .GT. 1.0_wp ) ) THEN

             flux(5:4+n_solid) = &
                  flux(5:4+n_solid) / SUM(flux(5:4+n_solid)) * flux(1)

          END IF

          ! Mass flux of liquid in x-direction: u * ( h * alphal * rhol )
          IF ( gas_flag .AND. liquid_flag ) flux(n_vars) = r_v * qcj(n_vars)

       END IF

    ELSE

       flux(1:n_eqns) = 0.0_wp

    ENDIF pos_thick

    RETURN

  END SUBROUTINE eval_fluxes

  !******************************************************************************
  !> \brief Non-Hyperbolic terms
  !
  !> This subroutine evaluates the non-hyperbolic terms (relaxation terms
  !> and forces) of the system of equations, both for real or complex 
  !> inputs. These terms are treated implicitely in the DIRK numerical
  !> scheme.
  !> \date 01/06/2012
  !> \param[in]     c_qj            complex conservative variables 
  !> \param[in]     r_qj            real conservative variables 
  !> \param[out]    c_nh_term_impl  complex non-hyperbolic terms     
  !> \param[out]    r_nh_term_impl  real non-hyperbolic terms
  !
  !> @author 
  !> Mattia de' Michieli Vitturi
  !
  !******************************************************************************

  SUBROUTINE eval_nonhyperbolic_terms( c_qj , c_nh_term_impl , r_qj ,           &
       r_nh_term_impl )

    USE COMPLEXIFY 

    IMPLICIT NONE

    COMPLEX(wp), INTENT(IN), OPTIONAL :: c_qj(n_vars)
    COMPLEX(wp), INTENT(OUT), OPTIONAL :: c_nh_term_impl(n_eqns)
    REAL(wp), INTENT(IN), OPTIONAL :: r_qj(n_vars)
    REAL(wp), INTENT(OUT), OPTIONAL :: r_nh_term_impl(n_eqns)

    COMPLEX(wp) :: h                       !< height [m]
    COMPLEX(wp) :: u                       !< velocity (x direction) [m/s]
    COMPLEX(wp) :: v                       !< velocity (y direction) [m/s]
    COMPLEX(wp) :: T                       !< temperature [K]
    COMPLEX(wp) :: rho_m                   !< mixture density [kg/m3]
    COMPLEX(wp) :: red_grav                !< reduced gravity
    COMPLEX(wp) :: alphas(n_solid)         !< sediment volume fractions
 
    COMPLEX(wp) :: qj(n_vars)
    COMPLEX(wp) :: nh_term(n_eqns)
    COMPLEX(wp) :: forces_term(n_eqns)

    COMPLEX(wp) :: mod_vel
    COMPLEX(wp) :: gamma
    REAL(wp) :: h_threshold

    INTEGER :: i

    !--- Lahars rheology model variables

    !> Temperature in C
    COMPLEX(wp) :: Tc

    COMPLEX(wp) :: expA , expB

    !> 1st param for fluid viscosity empirical relationship (O'Brian et al, 1993)
    COMPLEX(wp) :: alpha1    ! (units: kg m-1 s-1 )
    
    !> Fluid dynamic viscosity (units: kg m-1 s-1 )
    COMPLEX(wp) :: fluid_visc

    !> Total friction slope (dimensionless): s_f = s_v+s_td+s_y
    COMPLEX(wp) :: s_f

    !> Viscous slope component of total Friction (dimensionless)
    COMPLEX(wp) :: s_v

    !> Turbulent dispersive slope component of total friction (dimensionless)
    COMPLEX(wp) :: s_td

    IF ( ( thermal_conductivity .GT. 0.0_wp ) .OR. ( emme .GT. 0.0_wp ) ) THEN

       h_threshold = 1.D-10

    ELSE

       h_threshold = 0.0_wp

    END IF

    IF ( present(c_qj) .AND. present(c_nh_term_impl) ) THEN

       qj = c_qj

    ELSEIF ( present(r_qj) .AND. present(r_nh_term_impl) ) THEN

       DO i = 1,n_vars

          qj(i) = CMPLX( r_qj(i),0.0_wp,wp )

       END DO

    ELSE

       WRITE(*,*) 'Constitutive, eval_fluxes: problem with arguments'
       STOP

    END IF

    ! initialize and evaluate the forces terms
    forces_term(1:n_eqns) = CMPLX(0.0_wp,0.0_wp,wp)

    IF (rheology_flag) THEN

       CALL c_phys_var(qj,h,u,v,T,rho_m,red_grav,alphas)

       mod_vel = SQRT( u**2 + v**2 )

       ! Voellmy Salm rheology
       IF ( rheology_model .EQ. 1 ) THEN

          IF ( REAL(mod_vel) .NE. 0.0_wp ) THEN 

             ! IMPORTANT: grav3_surf is always negative 
             forces_term(2) = forces_term(2) - rho_m * ( u / mod_vel ) *        &
                  ( grav / xi ) * mod_vel ** 2

             forces_term(3) = forces_term(3) - rho_m * ( v / mod_vel ) *        &
                  ( grav / xi ) * mod_vel ** 2

          ENDIF

          ! Plastic rheology
       ELSEIF ( rheology_model .EQ. 2 ) THEN

          IF ( REAL(mod_vel) .NE. 0.0_wp ) THEN 

             forces_term(2) = forces_term(2) - rho_m * tau * (u/mod_vel)

             forces_term(3) = forces_term(3) - rho_m * tau * (v/mod_vel)

          ENDIF

          ! Temperature dependent rheology
       ELSEIF ( rheology_model .EQ. 3 ) THEN

          IF ( REAL(h) .GT. h_threshold ) THEN

             ! Equation 6 from Costa & Macedonio, 2005
             gamma = 3.0_wp * nu_ref / h * EXP( - visc_par * ( T - T_ref ) )

          ELSE

             ! Equation 6 from Costa & Macedonio, 2005
             gamma = 3.0_wp * nu_ref / h_threshold * EXP( - visc_par            &
                  * ( T - T_ref ) )

          END IF

          IF ( REAL(mod_vel) .NE. 0.0_wp ) THEN 

             ! Last R.H.S. term in equation 2 from Costa & Macedonio, 2005
             forces_term(2) = forces_term(2) - rho_m * gamma * u

             ! Last R.H.S. term in equation 3 from Costa & Macedonio, 2005
             forces_term(3) = forces_term(3) - rho_m * gamma * v

          ENDIF

          ! Lahars rheology (O'Brien 1993, FLO2D)
       ELSEIF ( rheology_model .EQ. 4 ) THEN

          ! alpha1 here has units: kg m-1 s-1
          ! in Table 2 from O'Brien 1988, the values reported have different
          ! units ( poises). 1poises = 0.1 kg m-1 s-1

          h_threshold = 1.D-20

          ! convert from Kelvin to Celsius
          Tc = T - 273.15_wp

          ! the dependance of viscosity on temperature is modeled with the
          ! equation presented at:
          ! https://onlinelibrary.wiley.com/doi/pdf/10.1002/9781118131473.app3
          !
          ! In addition, we use a reference value provided in input at a 
          ! reference temperature. This value is used to scale the equation
          IF ( REAL(Tc) .LT. 20.0_wp ) THEN

             expA = 1301.0_wp / ( 998.333_wp + 8.1855_wp * ( Tc - 20.0_wp )     &
                  + 0.00585_wp * ( Tc - 20.0_wp )**2 ) - 1.30223_wp

             alpha1 = alpha1_coeff * 1.D-3 * 10.0_wp**expA

          ELSE

             expB = ( 1.3272_wp * ( 20.0_wp - Tc ) - 0.001053_wp *              &
                  ( Tc - 20.0_wp )**2 ) / ( Tc + 105.0_wp )

             alpha1 = alpha1_coeff * 1.002D-3 * 10.0_wp**expB 

          END IF

          ! Fluid viscosity 
          fluid_visc = alpha1 * EXP( beta1 * SUM(alphas) )

          IF ( REAL(h) .GT. h_threshold ) THEN

             ! Viscous slope component (dimensionless)
             s_v = Kappa * fluid_visc * mod_vel / ( 8.0_wp * rho_m * grav *h**2 )

             ! Turbulent dispersive component (dimensionless)
             s_td = n_td**2 * mod_vel**2 / ( h**(4.0_wp/3.0_wp) )

          ELSE

             ! Viscous slope component (dimensionless)
             s_v = Kappa * fluid_visc * mod_vel / ( 8.0_wp * rho_m * grav *     &
                  h_threshold**2 )

             ! Turbulent dispersive components (dimensionless)
             s_td = n_td**2 * (mod_vel**2) / ( h_threshold**(4.0_wp/3.0_wp) )

          END IF

          ! Total implicit friction slope (dimensionless)
          s_f = s_v + s_td

          IF ( REAL(mod_vel) .GT. 0.0_wp ) THEN

             ! same units of dqc(2)/dt: kg m-1 s-2
             forces_term(2) = forces_term(2) - grav * rho_m * h *               &
                  ( u / mod_vel ) * s_f

             ! same units of dqc(3)/dt: kg m-1 s-2
             forces_term(3) = forces_term(3) - grav * rho_m * h *               &
                  ( v / mod_vel ) * s_f

          END IF

       ELSEIF ( rheology_model .EQ. 5 ) THEN

          tau = 1.D-3 / ( 1.0_wp + 10.0_wp * h ) * mod_vel

          IF ( REAL(mod_vel) .NE. 0.0_wp ) THEN

             forces_term(2) = forces_term(2) - rho_m * tau * ( u / mod_vel )
             forces_term(3) = forces_term(3) - rho_m * tau * ( v / mod_vel )

          END IF


       ELSEIF ( rheology_model .EQ. 6 ) THEN

          IF ( REAL(mod_vel) .NE. 0.0_wp ) THEN 

             forces_term(2) = forces_term(2) - rho_m * u * friction_factor *    &
                  mod_vel

             forces_term(3) = forces_term(3) - rho_m * v * friction_factor *    &
                  mod_vel

          ENDIF

       ENDIF

    ENDIF

    nh_term = forces_term

    IF ( present(c_qj) .AND. present(c_nh_term_impl) ) THEN

       c_nh_term_impl = nh_term

    ELSEIF ( present(r_qj) .AND. present(r_nh_term_impl) ) THEN

       r_nh_term_impl = REAL( nh_term )

    END IF

    RETURN

  END SUBROUTINE eval_nonhyperbolic_terms

  !******************************************************************************
  !> \brief Non-Hyperbolic semi-implicit terms
  !
  !> This subroutine evaluates the non-hyperbolic terms that are solved
  !> semi-implicitely by the solver. For example, any discontinuous term that
  !> appears in the friction terms.
  !> \date 20/01/2018
  !> \param[in]     grav3_surf         gravity correction 
  !> \param[in]     qcj                real conservative variables 
  !> \param[out]    nh_semi_impl_term  real non-hyperbolic terms
  !
  !> @author 
  !> Mattia de' Michieli Vitturi
  !
  !******************************************************************************

  SUBROUTINE eval_nh_semi_impl_terms( grav3_surf , qcj , nh_semi_impl_term )

    IMPLICIT NONE

    REAL(wp), INTENT(IN) :: grav3_surf

    REAL(wp), INTENT(IN) :: qcj(n_vars)
    REAL(wp), INTENT(OUT) :: nh_semi_impl_term(n_eqns)

    REAL(wp) :: forces_term(n_eqns)

    REAL(wp) :: mod_vel

    REAL(wp) :: h_threshold

    !--- Lahars rheology model variables

    !> Yield strenght (units: kg m-1 s-2)
    REAL(wp) :: tau_y

    !> Yield slope component of total friction (dimensionless)
    REAL(wp) :: s_y

    REAL(wp) :: r_h               !< real-value flow thickness
    REAL(wp) :: r_u               !< real-value x-velocity
    REAL(wp) :: r_v               !< real-value y-velocity
    REAL(wp) :: r_alphas(n_solid) !< real-value solid volume fractions
    REAL(wp) :: r_rho_m           !< real-value mixture density [kg/m3]
    REAL(wp) :: r_T               !< real-value temperature [K]
    REAL(wp) :: r_alphal          !< real-value liquid volume fraction


    ! initialize and evaluate the forces terms
    forces_term(1:n_eqns) = 0.0_wp

    IF (rheology_flag) THEN

       CALL r_phys_var(qcj,r_h,r_u,r_v,r_alphas,r_rho_m,r_T,r_alphal)

       mod_vel = SQRT( r_u**2 + r_v**2 )

       ! Voellmy Salm rheology
       IF ( rheology_model .EQ. 1 ) THEN

          IF ( mod_vel .GT. 0.0_wp ) THEN

             ! units of dqc(2)/dt=d(rho h v)/dt (kg m-1 s-2)
             forces_term(2) = forces_term(2) - r_rho_m * ( r_u / mod_vel ) *    &
                  mu * r_h * ( - grav * grav3_surf )

             ! units of dqc(3)/dt=d(rho h v)/dt (kg m-1 s-2)
             forces_term(3) = forces_term(3) - r_rho_m * ( r_v / mod_vel ) *    &
                  mu * r_h * ( - grav * grav3_surf )

          END IF

          ! Plastic rheology
       ELSEIF ( rheology_model .EQ. 2 ) THEN


          ! Temperature dependent rheology
       ELSEIF ( rheology_model .EQ. 3 ) THEN


          ! Lahars rheology (O'Brien 1993, FLO2D)
       ELSEIF ( rheology_model .EQ. 4 ) THEN

          h_threshold = 1.D-20

          ! Yield strength (units: kg m-1 s-2)
          tau_y = alpha2 * EXP( beta2 * SUM(r_alphas) )

          IF ( r_h .GT. h_threshold ) THEN

             ! Yield slope component (dimensionless)
             s_y = tau_y / ( grav * r_rho_m * r_h )

          ELSE

             ! Yield slope component (dimensionless)
             s_y = tau_y / ( grav * r_rho_m * h_threshold )

          END IF

          IF ( mod_vel .GT. 0.0_wp ) THEN

             ! units of dqc(2)/dt (kg m-1 s-2)
             forces_term(2) = forces_term(2) - grav * r_rho_m * r_h *           &
                  ( r_u / mod_vel ) * s_y

             ! units of dqc(3)/dt (kg m-1 s-2)
             forces_term(3) = forces_term(3) - grav * r_rho_m * r_h *           &
                  ( r_v / mod_vel ) * s_y

          END IF

       ELSEIF ( rheology_model .EQ. 5 ) THEN

       ENDIF

    ENDIF

    nh_semi_impl_term = forces_term

    RETURN

  END SUBROUTINE eval_nh_semi_impl_terms

  !******************************************************************************
  !> \brief Explicit Forces term
  !
  !> This subroutine evaluates the non-hyperbolic terms to be treated explicitely
  !> in the DIRK numerical scheme (e.g. gravity,source of mass). The sign of the
  !> terms is taken with the terms on the left-hand side of the equations.
  !> \date 2019/12/13
  !> \param[in]     B_primej_x         local x-slope
  !> \param[in]     B_primej_y         local y_slope
  !> \param[in]     source_xy          local source
  !> \param[in]     qpj                physical variables 
  !> \param[in]     qcj                conservative variables 
  !> \param[out]    expl_term          explicit term
  !
  !> @author 
  !> Mattia de' Michieli Vitturi
  !
  !******************************************************************************

  SUBROUTINE eval_expl_terms( Bprimej_x, Bprimej_y, source_xy, qpj, expl_term )

    IMPLICIT NONE

    REAL(wp), INTENT(IN) :: Bprimej_x
    REAL(wp), INTENT(IN) :: Bprimej_y
    REAL(wp), INTENT(IN) :: source_xy

    REAL(wp), INTENT(IN) :: qpj(n_vars+2)      !< local physical variables 
    REAL(wp), INTENT(OUT) :: expl_term(n_eqns) !< local explicit forces 

    REAL(wp) :: r_h          !< real-value flow thickness
    REAL(wp) :: r_u          !< real-value x-velocity
    REAL(wp) :: r_v          !< real-value y-velocity
    REAL(wp) :: r_Ri         !< real-value Richardson number
    REAL(wp) :: r_rho_m      !< real-value mixture density [kg/m3]
    REAL(wp) :: r_rho_c      !< real-value carrier phase density [kg/m3]
    REAL(wp) :: r_red_grav   !< real-value reduced gravity

    expl_term(1:n_eqns) = 0.0_wp

    IF ( qpj(1) .LE. 0.0_wp ) RETURN

    r_h = qpj(1)
    r_u = qpj(n_vars+1)
    r_v = qpj(n_vars+2)

    CALL mixt_var(qpj,r_Ri,r_rho_m,r_rho_c,r_red_grav)

    expl_term(2) = r_red_grav * r_rho_m * r_h * Bprimej_x

    expl_term(3) = r_red_grav * r_rho_m * r_h * Bprimej_y

    IF ( energy_flag ) THEN

       expl_term(4) = r_red_grav * r_rho_m * r_h * ( r_u * Bprimej_x            &
            + r_v * Bprimej_y )  

    ELSE

       expl_term(4) = 0.0_wp

    END IF

    RETURN

  END SUBROUTINE eval_expl_terms

  !******************************************************************************
  !> \brief Erosion/Deposition term
  !
  !> This subroutine evaluates the deposition term.
  !> \date 03/010/2018
  !> \param[in]     qpj                local physical variables 
  !> \param[in]     dt                 time step
  !> \param[out]    erosion_term       erosion term for each solid phase
  !> \param[out]    dep_term           deposition term for each solid phase
  !
  !> @author 
  !> Mattia de' Michieli Vitturi
  !
  !******************************************************************************

  SUBROUTINE eval_erosion_dep_term( qpj , dt , erosion_term , deposition_term )

    IMPLICIT NONE

    REAL(wp), INTENT(IN) :: qpj(n_vars+2)              !< physical variables 
    REAL(wp), INTENT(IN) :: dt

    REAL(wp), INTENT(OUT) :: erosion_term(n_solid)     !< erosion term
    REAL(wp), INTENT(OUT) :: deposition_term(n_solid)  !< deposition term

    REAL(wp) :: mod_vel

    REAL(wp) :: hind_exp
    REAL(wp) :: alpha_max

    INTEGER :: i_solid

    REAL(wp) :: r_h          !< real-value flow thickness
    REAL(wp) :: r_u          !< real-value x-velocity
    REAL(wp) :: r_v          !< real-value y-velocity
    REAL(wp) :: r_alphas(n_solid) !< real-value solid volume fractions
    REAL(wp) :: r_Ri         !< real-value Richardson number
    REAL(wp) :: r_rho_m      !< real-value mixture density [kg/m3]
    REAL(wp) :: r_rho_c      !< real-value carrier phase density [kg/m3]
    REAL(wp) :: r_red_grav   !< real-value reduced gravity


    ! parameters for Michaels and Bolger (1962) sedimentation correction
    alpha_max = 0.6_wp
    hind_exp = 4.65_wp

    deposition_term(1:n_solid) = 0.0_wp
    erosion_term(1:n_solid) = 0.0_wp

    IF ( qpj(1) .LE. 0.0_wp ) RETURN
    
    r_h = qpj(1)
    r_u = qpj(n_vars+1)
    r_v = qpj(n_vars+2)
    r_alphas(1:n_solid) = qpj(5:4+n_solid)

    CALL mixt_var(qpj,r_Ri,r_rho_m,r_rho_c,r_red_grav)

    DO i_solid=1,n_solid

       IF ( ( r_alphas(i_solid) .GT. 0.0_wp ) .AND. ( settling_flag ) ) THEN

          settling_vel = settling_velocity( diam_s(i_solid) , rho_s(i_solid) ,  &
               r_rho_c )

          deposition_term(i_solid) = r_alphas(i_solid) * settling_vel *         &
               ( 1.0_wp - MIN( 1.0_wp , SUM( r_alphas ) / alpha_max ) )**hind_exp

          deposition_term(i_solid) = MIN( deposition_term(i_solid) ,            &
               r_h * r_alphas(i_solid) / dt )

          IF ( deposition_term(i_solid) .LT. 0.0_wp ) THEN

             WRITE(*,*) 'eval_erosion_dep_term'
             WRITE(*,*) 'deposition_term(i_solid)',deposition_term(i_solid)
             READ(*,*)

          END IF

       END IF

       mod_vel = SQRT( r_u**2 + r_v**2 )

       IF ( r_h .GT. 1.D-2) THEN

          ! empirical formulation (see Fagents & Baloga 2006, Eq. 5)
          ! here we use the solid volume fraction instead of relative density
          ! This term has units: m s-1
          erosion_term(i_solid) = erosion_coeff(i_solid) * mod_vel * r_h        &
               * ( 1.0_wp - SUM(r_alphas) )

       ELSE

          erosion_term(i_solid) = 0.0_wp

       END IF

    END DO

    RETURN

  END SUBROUTINE eval_erosion_dep_term


  !******************************************************************************
  !> \brief Topography modification related term
  !
  !> This subroutine evaluates the deposition term.
  !> \date 2019/11/08
  !> \param[in]     qpj                   physical variables 
  !> \param[in]     deposition_avg_term   averaged deposition terms 
  !> \param[in]     erosion_avg_term      averaged deposition terms 
  !> \param[out]    eqns_term             source terms for cons equations
  !> \param[out]    deposit_term          deposition rates for solids
  !
  !> @author 
  !> Mattia de' Michieli Vitturi
  !
  !******************************************************************************

  SUBROUTINE eval_topo_term( qpj , deposition_avg_term , erosion_avg_term ,      &
       eqns_term, topo_term )

    IMPLICIT NONE

    REAL(wp), INTENT(IN) :: qpj(n_vars+2)                !< physical variables 
    REAL(wp), INTENT(IN) :: deposition_avg_term(n_solid) !< deposition term
    REAL(wp), INTENT(IN) :: erosion_avg_term(n_solid)    !< erosion term

    REAL(wp), INTENT(OUT):: eqns_term(n_eqns)
    REAL(wp), INTENT(OUT):: topo_term

    REAL(wp) :: entr_coeff
    REAL(wp) :: air_entr
    REAL(wp) :: mag_vel 

    REAL(wp) :: r_h          !< real-value flow thickness
    REAL(wp) :: r_u          !< real-value x-velocity
    REAL(wp) :: r_v          !< real-value y-velocity
    REAL(wp) :: r_T          !< real-value temperature [K]
    REAL(wp) :: r_Ri         !< real-value Richardson number
    REAL(wp) :: r_rho_m      !< real-value mixture density [kg/m3]
    REAL(wp) :: r_rho_c      !< real-value carrier phase density [kg/m3]
    REAL(wp) :: r_red_grav   !< real-value reduced gravity


    IF ( qpj(1) .LE. 0.0_wp ) THEN

       eqns_term(1:n_eqns) = 0.0_wp
       topo_term = 0.0_wp

       RETURN

    END IF

    CALL mixt_var(qpj,r_Ri,r_rho_m,r_rho_c,r_red_grav)

    r_h = qpj(1)
    r_u = qpj(n_vars+1)
    r_v = qpj(n_vars+2)
    r_T = qpj(4)

    mag_vel = SQRT( r_u**2 + r_v**2 ) 

    IF ( entrainment_flag .AND. ( mag_vel**2 .GT. 0.0_wp ) .AND.                &
         ( r_h .GT. 0.0_wp ) .AND. ( r_Ri .GT. 0.0_wp ) ) THEN

       entr_coeff = 0.075_wp / SQRT( 1.0_wp + 718.0_wp * r_Ri**2.4_wp )

       air_entr = entr_coeff * mag_vel

    ELSE

       air_entr = 0.0_wp

    END IF

    eqns_term(1:n_eqns) = 0.0_wp

    ! free surface (topography+flow) equation
    eqns_term(1) = SUM( rho_s * ( erosion_avg_term - deposition_avg_term ) ) +  &
         rho_a_amb * air_entr

    ! x-momenutm equation
    eqns_term(2) = - r_u * SUM( rho_s * deposition_avg_term )

    ! y-momentum equation
    eqns_term(3) = - r_v * SUM( rho_s * deposition_avg_term )

    ! Temperature/Energy equation
    IF ( energy_flag ) THEN

       eqns_term(4) = - r_T * SUM( rho_s * sp_heat_s * deposition_avg_term )    &
            - 0.5_wp * mag_vel**2 * SUM( rho_s * deposition_avg_term )          &
            + T_s_substrate * SUM( rho_s * sp_heat_s * erosion_avg_term )       &
            + T_ambient * sp_heat_a * rho_a_amb * air_entr

    ELSE

       eqns_term(4) = - r_T * SUM( rho_s * sp_heat_s * deposition_avg_term )    &
            + T_s_substrate * SUM( rho_s * sp_heat_s * erosion_avg_term )       &
            + T_ambient * sp_heat_a * rho_a_amb * air_entr

    END IF

    ! solid phase thickness equation
    eqns_term(5:4+n_solid) = rho_s(1:n_solid) * ( erosion_avg_term(1:n_solid)   &
         - deposition_avg_term(1:n_solid) )

    ! solid deposit rate terms
    topo_term = SUM( deposition_avg_term(1:n_solid)                             &
         - erosion_avg_term(1:n_solid) )

    RETURN

  END SUBROUTINE eval_topo_term

  !******************************************************************************
  !> \brief Internal boundary source fluxes
  !
  !> This subroutine evaluates the source terms at the interfaces when an
  !> internal radial source is present, as for a base surge. The terms are 
  !> applied as boundary conditions, and thus they have the units of the 
  !> physical variable qp
  !> \date 2019/12/01
  !> \param[in]     time         time 
  !> \param[in]     vect_x       unit vector velocity x-component 
  !> \param[in]     vect_y       unit vector velocity y-component 
  !> \param[out]    source_bdry  source terms  
  !
  !> @author 
  !> Mattia de' Michieli Vitturi
  !
  !******************************************************************************

  SUBROUTINE eval_source_bdry( time, vect_x , vect_y , source_bdry )

    USE parameters_2d, ONLY : h_source , vel_source , T_source , alphas_source ,&
         alphal_source , time_param

    IMPLICIT NONE

    REAL(wp), INTENT(IN) :: time
    REAL(wp), INTENT(IN) :: vect_x
    REAL(wp), INTENT(IN) :: vect_y
    REAL(wp), INTENT(OUT) :: source_bdry(n_vars)

    REAL(wp) :: t_rem
    REAL(wp) :: t_coeff
    REAL(wp) :: pi_g

    IF ( time .GE. time_param(4) ) THEN

       ! The exponents of t_coeff are such that Ri does not depend on t_coeff
       source_bdry(1) = 0.0_wp
       source_bdry(2) = 0.0_wp
       source_bdry(3) = 0.0_wp
       source_bdry(4) = T_source
       source_bdry(5:4+n_solid) = alphas_source(1:n_solid)

       IF ( gas_flag .AND. liquid_flag ) THEN

          source_bdry(n_vars) = alphal_source

       END IF

       source_bdry(n_vars+1) = 0.0_wp
       source_bdry(n_vars+2) = 0.0_wp

       RETURN

    END IF

    t_rem = MOD( time , time_param(1) )

    pi_g = 4.0_wp * ATAN(1.0_wp) 

    t_coeff = 0.0_wp

    IF ( time_param(3) .EQ. 0.0_wp ) THEN

       IF ( t_rem .LE. time_param(2) ) t_coeff = 1.0_wp

    ELSE

       IF ( t_rem .LT. time_param(3) ) THEN

          t_coeff = 0.5_wp * ( 1.0_wp - COS( pi_g * t_rem / time_param(3) ) )

       ELSEIF ( t_rem .LE. ( time_param(2) - time_param(3) ) ) THEN

          t_coeff = 1.0_wp

       ELSEIF ( t_rem .LE. time_param(2) ) THEN

          t_coeff = 0.5_wp * ( 1.0_wp + COS( pi_g * ( ( t_rem - time_param(2) ) &
               / time_param(3) + 1.0_wp ) ) )

       END IF

    END IF

    ! The exponents of t_coeff are such that Ri does not depend on t_coeff
    source_bdry(1) = t_coeff * h_source
    source_bdry(2) = t_coeff**1.5_wp * h_source * vel_source * vect_x
    source_bdry(3) = t_coeff**1.5_wp * h_source * vel_source * vect_y
    source_bdry(4) = T_source
    source_bdry(5:4+n_solid) = alphas_source(1:n_solid)

    IF ( gas_flag .AND. liquid_flag ) THEN

       source_bdry(n_vars) = alphal_source

    END IF

    source_bdry(n_vars+1) = t_coeff**0.5_wp * vel_source * vect_x
    source_bdry(n_vars+2) = t_coeff**0.5_wp * vel_source * vect_y 

    RETURN

  END SUBROUTINE eval_source_bdry

  !------------------------------------------------------------------------------
  !> Settling velocity function
  !
  !> This subroutine compute the settling velocity of the particles, as a
  !> function of diameter, density.
  !> \date 2019/11/11
  !> \param[in]    diam        particle diameter      
  !> \param[in]    rhos        particle density
  !> \param[in]    rhoa        atmospheric density
  !
  !> @author 
  !> Mattia de' Michieli Vitturi
  !
  !------------------------------------------------------------------------------

  REAL(wp) FUNCTION settling_velocity(diam,rhos,rhoc)

    IMPLICIT NONE

    REAL(wp), INTENT(IN) :: diam          !< particle diameter [m]
    REAL(wp), INTENT(IN) :: rhos          !< particle density [kg/m3]
    REAL(wp), INTENT(IN) :: rhoc          !< carrier phase density [kg/m3]

    REAL(wp) :: Rey           !< Reynolds number
    REAL(wp) :: inv_sqrt_C_D  !< Reciprocal of sqrt of Drag coefficient

    ! loop variables
    INTEGER :: i              !< loop counter for iterative procedure    
    REAL(wp) :: const_part    !< term not changing in iterative procedure
    REAL(wp) :: inv_sqrt_C_D_old  !< previous iteration sqrt of drag coefficient
    REAL(wp) :: set_vel_old   !< previous iteration settling velocity

    INTEGER :: dig          !< order of magnitude of settling velocity

    inv_sqrt_C_D = 1.0_wp

    const_part =  SQRT( 0.75_wp * ( rhos / rhoc - 1.0_wp ) * diam * grav )

    settling_velocity = const_part * inv_sqrt_C_D

    Rey = diam * settling_velocity / kin_visc_c

    IF ( Rey .LE. 1000.0_wp ) THEN

       C_D_loop:DO i=1,20

          set_vel_old = settling_velocity
          inv_sqrt_C_D_old = inv_sqrt_C_D
          inv_sqrt_C_D = SQRT( Rey / ( 24.0_wp * ( 1.0_wp + 0.15_wp*Rey**(0.687_wp) ) ) )

          settling_velocity = const_part * inv_sqrt_C_D

          IF ( ABS( set_vel_old - settling_velocity ) / set_vel_old             &
               .LT. 1.D-6 ) THEN

             ! round to first three significative digits
             dig = FLOOR(LOG10(set_vel_old))
             settling_velocity = 10.0_wp**(dig-3)                               &
                  * FLOOR( 10.0_wp**(-dig+3)*set_vel_old ) 

             EXIT C_D_loop

          END IF

          Rey = diam * settling_velocity / kin_visc_c

       END DO C_D_loop

    END IF

    RETURN

  END FUNCTION settling_velocity

END MODULE constitutive_2d

<|MERGE_RESOLUTION|>--- conflicted
+++ resolved
@@ -351,10 +351,6 @@
     r_red_grav = ( r_rho_m - rho_a_amb ) * r_inv_rhom * grav
 
     ! velocity components
-<<<<<<< HEAD
-    ! eps_sing = 1.D-6
-=======
->>>>>>> c3249ec7
     IF ( r_qj(1) .GT. eps_sing ) THEN
 
        r_u = r_qj(2) / r_qj(1)
@@ -778,8 +774,6 @@
     REAL(wp) :: r_rho_c           !< real-value carrier phase density [kg/m3]
     REAL(wp) :: r_xs(n_solid)     !< real-value solid mass fraction
 
-!    WRITE(*,*) 'qui-1'
-
     r_h = qp(1)
 
     IF ( r_h .GT. 0.0_wp ) THEN
@@ -803,15 +797,9 @@
 
     END IF
 
-!    WRITE(*,*) 'qui0'
-
     r_T  = qp(4)
 
-!    WRITE(*,*) 'qui0,5'
-
     r_alphas(1:n_solid) = qp(5:4+n_solid)
-
-!    WRITE(*,*) 'qui1'
     
     IF ( gas_flag ) THEN
 
@@ -827,8 +815,6 @@
 
     END IF
 
-!    WRITE(*,*) 'qui2'
-
     IF ( gas_flag .AND. liquid_flag ) THEN
 
        ! mixture of gas, liquid and solid
@@ -898,8 +884,6 @@
 
     END IF
 
-!    WRITE(*,*) 'qui3',r_h,r_hu,r_hv
-
     qc(1) = r_rho_m * r_h 
     qc(2) = r_rho_m * r_hu
     qc(3) = r_rho_m * r_hv
@@ -909,11 +893,8 @@
        IF ( r_h .GT. 0.0_wp ) THEN
 
           ! total energy (internal and kinetic)
-          !qc(4) = r_h * r_rho_m * ( r_sp_heat_mix * r_T                         &
-          !     + 0.5_wp * ( r_hu**2 + r_hv**2 ) / r_h**2 )
-
-          qc(4) = r_h * r_rho_m * ( r_sp_heat_mix * r_T ) +                     &
-                r_rho_m * 0.5_wp * ( r_hu**2 + r_hv**2 ) / r_h
+          qc(4) = r_h * r_rho_m * ( r_sp_heat_mix * r_T                         &
+               + 0.5_wp * ( r_hu**2 + r_hv**2 ) / r_h**2 )
 
        ELSE
 
@@ -927,8 +908,6 @@
        qc(4) = r_h * r_rho_m * r_sp_heat_mix * r_T 
 
     END IF
-
-!    WRITE(*,*) 'qui4'
 
     qc(5:4+n_solid) = r_h * r_alphas(1:n_solid) * rho_s(1:n_solid)
 
